--- conflicted
+++ resolved
@@ -21,24 +21,16 @@
 	],
 	"type": "module",
 	"scripts": {
-<<<<<<< HEAD
 		"setup": "sh ./scripts/setup.sh",
-		"test": "echo \"Error: no test specified\" && exit 1",
+		"pretest": "pnpm run deploy:local",
+		"test": "jest",
+		"posttest": "dfx stop",
 		"build": "dfx generate",
 		"clean": "del ./build ./target",
 		"deploy:local": "sh ./scripts/deploy.sh",
-		"compile:force": "cargo build --target wasm32-unknown-unknown --release -p data_collection --offline"
-=======
-		"setup": "sh -ci \"$(curl -fsSL https://internetcomputer.org/install.sh)\"",
-		"pretest": "npm run deploy:local",
-		"test": "jest",
-		"posttest": "dfx stop",
-		"build": "dfx generate",
-		"deploy:local": "sh ./deploy.sh",
 		"compile:force": "cargo build --target wasm32-unknown-unknown --release -p data_collection --offline",
 		"test:import-account": "dfx identity import --seed-file ./.jest/seed tester",
 		"test:use-account": "dfx identity use tester"
->>>>>>> 8eceea83
 	},
 	"dependencies": {
 		"@dfinity/agent": "^0.15.7",
@@ -53,13 +45,11 @@
 		"sha256-file": "^1.0.0"
 	},
 	"devDependencies": {
-<<<<<<< HEAD
-		"del-cli": "^5.0.0"
-=======
 		"@babel/preset-env": "^7.22.7",
 		"@types/jest": "^29.5.3",
 		"babel-jest": "^29.6.1",
 		"chai": "^4.3.7",
+		"del-cli": "^5.0.0",
 		"dotenv": "^16.3.1",
 		"eslint": "^8.44.0",
 		"ethereumjs-util": "^7.1.5",
@@ -69,6 +59,5 @@
 		"secp256k1": "^5.0.0",
 		"ts-jest": "^29.1.1",
 		"ts-node": "^10.9.1"
->>>>>>> 8eceea83
 	}
 }