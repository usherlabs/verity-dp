use std::str::FromStr;
use std::time::Duration;

use futures::stream::StreamExt;
use http::{HeaderValue, Method};
use reqwest::{IntoUrl, Response, Url};
use reqwest_eventsource::{Event, EventSource};
use tokio::select;
use tokio::task::JoinHandle;
use tokio_util::sync::CancellationToken;
use tracing::error;
use uuid::Uuid;
use serde::{ Serialize, Deserialize };

use crate::request::RequestBuilder;

<<<<<<< HEAD
/// Time to wait for a proof received over SSE since receiving HTTP response
const PROOF_TIMEOUT: Duration = Duration::from_millis(5000);
=======
/// Time to wait for a proof received over SSE connection since receiving HTTP response
const PROOF_TIMEOUT: Duration = Duration::from_millis(1000);
>>>>>>> 1b024467

#[derive(Clone)]
pub struct VerityClientConfig {
    pub prover_url: String,
}

#[derive(Clone)]
pub struct VerityClient {
    pub(crate) inner: reqwest::Client,
    pub(crate) config: VerityClientConfig,
}

pub struct VerityResponse {
    pub subject: Response,
    pub proof: String,
    pub notary_pub_key: String,
}

#[derive(Debug, Clone, Serialize, Deserialize)]
#[serde(rename_all = "camelCase")]
pub struct NotaryInformation {
	pub version: String,
	pub public_key: String,
	pub git_commit_hash: String,
	pub git_commit_timestamp: String,
}

impl VerityClient {
<<<<<<< HEAD
	/// Creates a new `VerityClient` with the given configuration.
	pub fn new(config: VerityClientConfig) -> Self {
		return Self {
			inner: reqwest::Client::new(),
			config,
		};
	}

	/// Convenience method to make a `GET` request to a URL.
	///
	/// # Errors
	///
	/// This method fails whenever the supplied `Url` cannot be parsed.
	pub fn get<U: IntoUrl>(&self, url: U) -> RequestBuilder {
		self.request(Method::GET, url)
	}

	/// Convenience method to make a `POST` request to a URL.
	///
	/// # Errors
	///
	/// This method fails whenever the supplied `Url` cannot be parsed.
	pub fn post<U: IntoUrl>(&self, url: U) -> RequestBuilder {
		self.request(Method::POST, url)
	}

	/// Starts building a `Request` with the specified `Method` and `Url`.
	///
	/// Returns a `RequestBuilder`, which allows setting headers and
	/// the request body before sending.
	///
	/// # Errors
	///
	/// This method fails whenever the supplied `Url` cannot be parsed.
	pub fn request<U: IntoUrl>(&self, method: Method, url: U) -> RequestBuilder {
		RequestBuilder {
			client: self.clone(),
			inner: self.inner.request(method, url),
		}
	}

	/// Executes a `Request` and returns a `VerityResponse`.
	///
	/// A `Request` can be built manually with `Request::new()` or obtained
	/// from a RequestBuilder with `RequestBuilder::build()`.
	///
	/// You should prefer to use the `RequestBuilder` and
	/// `RequestBuilder::send()`.
	///
	/// # Errors
	///
	/// This method fails if there was an error while sending the request,
	/// a redirect loop was detected, or the redirect limit was exhausted.
	pub async fn execute(
		&mut self,
		request: reqwest::Request
	) -> Result<VerityResponse, crate::Error> {
		self.execute_request(request).await
	}

	/// Executes the given request and awaits proof of execution.
	///
	/// # Errors
	///
	/// This method fails if the request cannot be sent or if proof cannot be obtained.
	pub async fn execute_request(
		&mut self,
		mut req: reqwest::Request
	) -> Result<VerityResponse, crate::Error> {
		let proxy_url = &String::from(req.url().as_str());
		let headers = req.headers_mut();

		let request_id = Uuid::new_v4();
		headers.append("T-REQUEST-ID", HeaderValue::from_str(&format!("{}", request_id)).unwrap());

		headers.append("T-PROXY-URL", HeaderValue::from_str(proxy_url).unwrap());

		*req.url_mut() = Url::from_str(&format!("{}/proxy", self.config.prover_url)).unwrap();

		let req = reqwest::RequestBuilder::from_parts(self.inner.clone(), req);

		let request_cancellation_token = CancellationToken::new();
		let timeout_cancellation_token = CancellationToken::new();

		let proof_awaiter = self.await_proof(
			request_id.to_string(),
			request_cancellation_token.clone(),
			timeout_cancellation_token.clone()
		)?;
=======
    /// Creates a new `VerityClient` with the given configuration.
    pub fn new(config: VerityClientConfig) -> Self {
        return Self {
            inner: reqwest::Client::new(),
            config,
        };
    }

    /// Convenience method to make a `GET` request to a URL.
    ///
    /// # Errors
    ///
    /// This method fails whenever the supplied `Url` cannot be parsed.
    pub fn get<U: IntoUrl>(&self, url: U) -> RequestBuilder {
        self.request(Method::GET, url)
    }

    /// Convenience method to make a `POST` request to a URL.
    ///
    /// # Errors
    ///
    /// This method fails whenever the supplied `Url` cannot be parsed.
    pub fn post<U: IntoUrl>(&self, url: U) -> RequestBuilder {
        self.request(Method::POST, url)
    }

    /// Starts building a `Request` with the specified `Method` and `Url`.
    ///
    /// Returns a `RequestBuilder`, which allows setting headers and
    /// the request body before sending.
    ///
    /// # Errors
    ///
    /// This method fails whenever the supplied `Url` cannot be parsed.
    pub fn request<U: IntoUrl>(&self, method: Method, url: U) -> RequestBuilder {
        RequestBuilder {
            client: self.clone(),
            inner: self.inner.request(method, url),
        }
    }

    /// Executes a `Request` and returns a `VerityResponse`.
    ///
    /// A `Request` can be built manually with `Request::new()` or obtained
    /// from a RequestBuilder with `RequestBuilder::build()`.
    ///
    /// You should prefer to use the `RequestBuilder` and
    /// `RequestBuilder::send()`.
    ///
    /// # Errors
    ///
    /// This method fails if there was an error while sending the request,
    /// a redirect loop was detected, or the redirect limit was exhausted.
    pub async fn execute(&mut self, request: reqwest::Request) -> anyhow::Result<VerityResponse> {
        self.execute_request(request).await
    }

    /// Executes the given request and awaits proof of execution.
    ///
    /// # Errors
    ///
    /// This method fails if the request cannot be sent or if proof cannot be obtained.
    pub async fn execute_request(
        &mut self,
        mut req: reqwest::Request,
    ) -> anyhow::Result<VerityResponse> {
        let proxy_url = &String::from(req.url().as_str());
        let headers = req.headers_mut();

        let request_id = Uuid::new_v4();
        headers.append(
            "T-REQUEST-ID",
            HeaderValue::from_str(&format!("{}", request_id))?,
        );

        headers.append("T-PROXY-URL", HeaderValue::from_str(proxy_url)?);

        *req.url_mut() = Url::from_str(&format!("{}/proxy", self.config.prover_url))?;

        let req = reqwest::RequestBuilder::from_parts(self.inner.clone(), req);

        let request_cancellation_token = CancellationToken::new();
        let timeout_cancellation_token = CancellationToken::new();

        let proof_awaiter = self.await_proof(
            request_id.to_string(),
            request_cancellation_token.clone(),
            timeout_cancellation_token.clone(),
        )?;
>>>>>>> 1b024467

		// prettier-ignore
		let (response, proof_msg) = tokio::try_join!(
				self.send_request(req, request_cancellation_token, timeout_cancellation_token),
				proof_awaiter
			)
			.map_err(|e| anyhow!("Failed to prove the request: {}", e))?;

<<<<<<< HEAD
		let subject = response?;
		let (notary_pub_key, proof) = proof_msg?;

		Ok(VerityResponse {
			subject,
			proof,
			notary_pub_key,
		})
	}

	/// Sends the request and handles cancellation tokens.
	///
	/// Returns a `JoinHandle` that resolves to the response or an error.
	fn send_request(
		&self,
		request: reqwest::RequestBuilder,
		request_cancellation_token: CancellationToken,
		timeout_cancellation_token: CancellationToken
	) -> JoinHandle<Result<reqwest::Response, reqwest::Error>> {
		tokio::spawn(async move {
			let result = request.send().await?;

			if !result.status().is_success() {
				request_cancellation_token.cancel();
			} else {
				tokio::spawn(async move {
					tokio::time::sleep(PROOF_TIMEOUT).await;
					timeout_cancellation_token.cancel();
				});
			}

			Ok(result)
		})
	}

	/// Awaits proof of request execution.
	///
	/// Returns a `JoinHandle` that resolves to the proof or an error.
	///
	/// # Errors
	///
	/// This method fails if the proof cannot be obtained.
	fn await_proof(
		&self,
		request_id: String,
		request_cancellation_token: CancellationToken,
		timeout_cancellation_token: CancellationToken
	) -> Result<JoinHandle<Result<(String, String), Error>>, Error> {
		let url = Url::from_str(&format!("{}/proof/{}", self.config.prover_url, request_id)).unwrap();
		let mut event_source = EventSource::get(url);

		let awaiter = tokio::task::spawn(async move {
			while let Some(event) = event_source.next().await {
				match event {
					Ok(Event::Open) => {}
					Ok(Event::Message(message)) => {
						let parts: Vec<&str> = message.data.splitn(3, "|").collect();

						return Ok((parts[0].to_string(), parts[1].to_string()));
					}
					Err(err) => {
						println!("Error on proof event source: {}", err);
					}
				}
			}

			Ok((String::from(""), String::from("")))
		});

		let join_handle = tokio::spawn(async move {
			// Wait for either SSE message, timeout or cancellation
			select! {
=======
        let subject = response?;
        let (notary_pub_key, proof) = proof_msg?;

        Ok(VerityResponse {
            subject,
            proof,
            notary_pub_key,
        })
    }

    /// Sends the request and handles cancellation tokens.
    ///
    /// Returns a `JoinHandle` that resolves to the response or an error.
    fn send_request(
        &self,
        request: reqwest::RequestBuilder,
        request_cancellation_token: CancellationToken,
        timeout_cancellation_token: CancellationToken,
    ) -> JoinHandle<anyhow::Result<reqwest::Response>> {
        tokio::spawn(async move {
            let result = request.send().await;
            let response = result.map_err(|e| {
                error!("{}", e);
                e
            })?;

            if response.status().is_success() {
                tokio::spawn(async move {
                    tokio::time::sleep(PROOF_TIMEOUT).await;
                    timeout_cancellation_token.cancel();
                });
            } else {
                request_cancellation_token.cancel();
                error!(
                    "Request is not success: {} {}",
                    response.status().as_str(),
                    response.status().canonical_reason().unwrap_or_default()
                );
                return Ok(response);
            }

            Ok(response)
        })
    }

    /// Awaits proof of request execution.
    ///
    /// Returns a `JoinHandle` that resolves to the proof or an error.
    ///
    /// # Errors
    ///
    /// This method fails if the proof cannot be obtained.
    fn await_proof(
        &self,
        request_id: String,
        request_cancellation_token: CancellationToken,
        timeout_cancellation_token: CancellationToken,
    ) -> anyhow::Result<JoinHandle<anyhow::Result<(String, String)>>> {
        let url = Url::from_str(&format!("{}/proof/{}", self.config.prover_url, request_id))?;
        let mut event_source = EventSource::get(url);

        let awaiter = tokio::task::spawn(async move {
            while let Some(event) = event_source.next().await {
                match event {
                    Ok(Event::Open) => {}
                    Ok(Event::Message(message)) => {
                        let parts: Vec<&str> = message.data.splitn(2, "|").collect();
                        if parts.len() != 2 {
                            anyhow::bail!("Invalid proof response");
                        }

                        return Ok((parts[0].to_string(), parts[1].to_string()));
                    }
                    Err(err) => {
                        error!("{}", err);
                        Err(err)?
                    }
                }
            }

            Ok((String::from(""), String::from("")))
        });

        let join_handle = tokio::spawn(async move {
            // Wait for either SSE message, timeout or cancellation
            select! {
>>>>>>> 1b024467
                proof = awaiter => {
                    proof.unwrap()
                }
                () = timeout_cancellation_token.cancelled() => {
                    anyhow::bail!("Timeout reached while waiting for a proof")
                }
                () = request_cancellation_token.cancelled() => {
                    Ok((String::new(), String::new()))
                }
            }
        });

<<<<<<< HEAD
		Ok(join_handle)
	}

	/// Get the information of the connected notary
	pub async fn get_notary_info(&self) -> anyhow::Result<NotaryInformation> {
		let notary_info_url = format!("{}/notaryinfo", self.config.prover_url);
		let notary_information = reqwest
			::get(notary_info_url).await?
			.json::<NotaryInformation>().await?;

		Ok(notary_information)
	}
=======
        Ok(join_handle)
    }
>>>>>>> 1b024467
}<|MERGE_RESOLUTION|>--- conflicted
+++ resolved
@@ -2,9 +2,9 @@
 use std::time::Duration;
 
 use futures::stream::StreamExt;
-use http::{HeaderValue, Method};
-use reqwest::{IntoUrl, Response, Url};
-use reqwest_eventsource::{Event, EventSource};
+use http::{ HeaderValue, Method };
+use reqwest::{ IntoUrl, Response, Url };
+use reqwest_eventsource::{ Event, EventSource };
 use tokio::select;
 use tokio::task::JoinHandle;
 use tokio_util::sync::CancellationToken;
@@ -14,13 +14,8 @@
 
 use crate::request::RequestBuilder;
 
-<<<<<<< HEAD
-/// Time to wait for a proof received over SSE since receiving HTTP response
-const PROOF_TIMEOUT: Duration = Duration::from_millis(5000);
-=======
 /// Time to wait for a proof received over SSE connection since receiving HTTP response
 const PROOF_TIMEOUT: Duration = Duration::from_millis(1000);
->>>>>>> 1b024467
 
 #[derive(Clone)]
 pub struct VerityClientConfig {
@@ -42,104 +37,13 @@
 #[derive(Debug, Clone, Serialize, Deserialize)]
 #[serde(rename_all = "camelCase")]
 pub struct NotaryInformation {
-	pub version: String,
-	pub public_key: String,
-	pub git_commit_hash: String,
-	pub git_commit_timestamp: String,
+    pub version: String,
+    pub public_key: String,
+    pub git_commit_hash: String,
+    pub git_commit_timestamp: String,
 }
 
 impl VerityClient {
-<<<<<<< HEAD
-	/// Creates a new `VerityClient` with the given configuration.
-	pub fn new(config: VerityClientConfig) -> Self {
-		return Self {
-			inner: reqwest::Client::new(),
-			config,
-		};
-	}
-
-	/// Convenience method to make a `GET` request to a URL.
-	///
-	/// # Errors
-	///
-	/// This method fails whenever the supplied `Url` cannot be parsed.
-	pub fn get<U: IntoUrl>(&self, url: U) -> RequestBuilder {
-		self.request(Method::GET, url)
-	}
-
-	/// Convenience method to make a `POST` request to a URL.
-	///
-	/// # Errors
-	///
-	/// This method fails whenever the supplied `Url` cannot be parsed.
-	pub fn post<U: IntoUrl>(&self, url: U) -> RequestBuilder {
-		self.request(Method::POST, url)
-	}
-
-	/// Starts building a `Request` with the specified `Method` and `Url`.
-	///
-	/// Returns a `RequestBuilder`, which allows setting headers and
-	/// the request body before sending.
-	///
-	/// # Errors
-	///
-	/// This method fails whenever the supplied `Url` cannot be parsed.
-	pub fn request<U: IntoUrl>(&self, method: Method, url: U) -> RequestBuilder {
-		RequestBuilder {
-			client: self.clone(),
-			inner: self.inner.request(method, url),
-		}
-	}
-
-	/// Executes a `Request` and returns a `VerityResponse`.
-	///
-	/// A `Request` can be built manually with `Request::new()` or obtained
-	/// from a RequestBuilder with `RequestBuilder::build()`.
-	///
-	/// You should prefer to use the `RequestBuilder` and
-	/// `RequestBuilder::send()`.
-	///
-	/// # Errors
-	///
-	/// This method fails if there was an error while sending the request,
-	/// a redirect loop was detected, or the redirect limit was exhausted.
-	pub async fn execute(
-		&mut self,
-		request: reqwest::Request
-	) -> Result<VerityResponse, crate::Error> {
-		self.execute_request(request).await
-	}
-
-	/// Executes the given request and awaits proof of execution.
-	///
-	/// # Errors
-	///
-	/// This method fails if the request cannot be sent or if proof cannot be obtained.
-	pub async fn execute_request(
-		&mut self,
-		mut req: reqwest::Request
-	) -> Result<VerityResponse, crate::Error> {
-		let proxy_url = &String::from(req.url().as_str());
-		let headers = req.headers_mut();
-
-		let request_id = Uuid::new_v4();
-		headers.append("T-REQUEST-ID", HeaderValue::from_str(&format!("{}", request_id)).unwrap());
-
-		headers.append("T-PROXY-URL", HeaderValue::from_str(proxy_url).unwrap());
-
-		*req.url_mut() = Url::from_str(&format!("{}/proxy", self.config.prover_url)).unwrap();
-
-		let req = reqwest::RequestBuilder::from_parts(self.inner.clone(), req);
-
-		let request_cancellation_token = CancellationToken::new();
-		let timeout_cancellation_token = CancellationToken::new();
-
-		let proof_awaiter = self.await_proof(
-			request_id.to_string(),
-			request_cancellation_token.clone(),
-			timeout_cancellation_token.clone()
-		)?;
-=======
     /// Creates a new `VerityClient` with the given configuration.
     pub fn new(config: VerityClientConfig) -> Self {
         return Self {
@@ -204,16 +108,13 @@
     /// This method fails if the request cannot be sent or if proof cannot be obtained.
     pub async fn execute_request(
         &mut self,
-        mut req: reqwest::Request,
+        mut req: reqwest::Request
     ) -> anyhow::Result<VerityResponse> {
         let proxy_url = &String::from(req.url().as_str());
         let headers = req.headers_mut();
 
         let request_id = Uuid::new_v4();
-        headers.append(
-            "T-REQUEST-ID",
-            HeaderValue::from_str(&format!("{}", request_id))?,
-        );
+        headers.append("T-REQUEST-ID", HeaderValue::from_str(&format!("{}", request_id))?);
 
         headers.append("T-PROXY-URL", HeaderValue::from_str(proxy_url)?);
 
@@ -227,91 +128,16 @@
         let proof_awaiter = self.await_proof(
             request_id.to_string(),
             request_cancellation_token.clone(),
-            timeout_cancellation_token.clone(),
+            timeout_cancellation_token.clone()
         )?;
->>>>>>> 1b024467
-
-		// prettier-ignore
-		let (response, proof_msg) = tokio::try_join!(
+
+        // prettier-ignore
+        let (response, proof_msg) = tokio::try_join!(
 				self.send_request(req, request_cancellation_token, timeout_cancellation_token),
 				proof_awaiter
-			)
-			.map_err(|e| anyhow!("Failed to prove the request: {}", e))?;
-
-<<<<<<< HEAD
-		let subject = response?;
-		let (notary_pub_key, proof) = proof_msg?;
-
-		Ok(VerityResponse {
-			subject,
-			proof,
-			notary_pub_key,
-		})
-	}
-
-	/// Sends the request and handles cancellation tokens.
-	///
-	/// Returns a `JoinHandle` that resolves to the response or an error.
-	fn send_request(
-		&self,
-		request: reqwest::RequestBuilder,
-		request_cancellation_token: CancellationToken,
-		timeout_cancellation_token: CancellationToken
-	) -> JoinHandle<Result<reqwest::Response, reqwest::Error>> {
-		tokio::spawn(async move {
-			let result = request.send().await?;
-
-			if !result.status().is_success() {
-				request_cancellation_token.cancel();
-			} else {
-				tokio::spawn(async move {
-					tokio::time::sleep(PROOF_TIMEOUT).await;
-					timeout_cancellation_token.cancel();
-				});
-			}
-
-			Ok(result)
-		})
-	}
-
-	/// Awaits proof of request execution.
-	///
-	/// Returns a `JoinHandle` that resolves to the proof or an error.
-	///
-	/// # Errors
-	///
-	/// This method fails if the proof cannot be obtained.
-	fn await_proof(
-		&self,
-		request_id: String,
-		request_cancellation_token: CancellationToken,
-		timeout_cancellation_token: CancellationToken
-	) -> Result<JoinHandle<Result<(String, String), Error>>, Error> {
-		let url = Url::from_str(&format!("{}/proof/{}", self.config.prover_url, request_id)).unwrap();
-		let mut event_source = EventSource::get(url);
-
-		let awaiter = tokio::task::spawn(async move {
-			while let Some(event) = event_source.next().await {
-				match event {
-					Ok(Event::Open) => {}
-					Ok(Event::Message(message)) => {
-						let parts: Vec<&str> = message.data.splitn(3, "|").collect();
-
-						return Ok((parts[0].to_string(), parts[1].to_string()));
-					}
-					Err(err) => {
-						println!("Error on proof event source: {}", err);
-					}
-				}
-			}
-
-			Ok((String::from(""), String::from("")))
-		});
-
-		let join_handle = tokio::spawn(async move {
-			// Wait for either SSE message, timeout or cancellation
-			select! {
-=======
+            )
+            .map_err(|e| anyhow::anyhow!("Failed to prove the request: {}", e))?;
+
         let subject = response?;
         let (notary_pub_key, proof) = proof_msg?;
 
@@ -329,7 +155,7 @@
         &self,
         request: reqwest::RequestBuilder,
         request_cancellation_token: CancellationToken,
-        timeout_cancellation_token: CancellationToken,
+        timeout_cancellation_token: CancellationToken
     ) -> JoinHandle<anyhow::Result<reqwest::Response>> {
         tokio::spawn(async move {
             let result = request.send().await;
@@ -368,7 +194,7 @@
         &self,
         request_id: String,
         request_cancellation_token: CancellationToken,
-        timeout_cancellation_token: CancellationToken,
+        timeout_cancellation_token: CancellationToken
     ) -> anyhow::Result<JoinHandle<anyhow::Result<(String, String)>>> {
         let url = Url::from_str(&format!("{}/proof/{}", self.config.prover_url, request_id))?;
         let mut event_source = EventSource::get(url);
@@ -387,7 +213,7 @@
                     }
                     Err(err) => {
                         error!("{}", err);
-                        Err(err)?
+                        Err(err)?;
                     }
                 }
             }
@@ -398,7 +224,6 @@
         let join_handle = tokio::spawn(async move {
             // Wait for either SSE message, timeout or cancellation
             select! {
->>>>>>> 1b024467
                 proof = awaiter => {
                     proof.unwrap()
                 }
@@ -411,21 +236,16 @@
             }
         });
 
-<<<<<<< HEAD
-		Ok(join_handle)
-	}
-
-	/// Get the information of the connected notary
-	pub async fn get_notary_info(&self) -> anyhow::Result<NotaryInformation> {
-		let notary_info_url = format!("{}/notaryinfo", self.config.prover_url);
-		let notary_information = reqwest
-			::get(notary_info_url).await?
-			.json::<NotaryInformation>().await?;
-
-		Ok(notary_information)
-	}
-=======
         Ok(join_handle)
     }
->>>>>>> 1b024467
+
+    /// Get the information of the connected notary
+    pub async fn get_notary_info(&self) -> anyhow::Result<NotaryInformation> {
+        let notary_info_url = format!("{}/notaryinfo", self.config.prover_url);
+        let notary_information = reqwest
+            ::get(notary_info_url).await?
+            .json::<NotaryInformation>().await?;
+
+        Ok(notary_information)
+    }
 }