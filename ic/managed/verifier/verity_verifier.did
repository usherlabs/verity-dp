<<<<<<< HEAD
type DirectVerificationResponse = record {
  signature : text;
  root : text;
  results : vec ProofResponse;
};
type Environment = variant { Production; Development; Staging };
type ProofBatch = record { proof_requests : vec text; notary_pub_key : text };
type ProofResponse = variant { SessionProof : text; FullProof : text };
type PublicKeyReply = record { sec1_pk : text; etherum_pk : text };
type Result = variant { Ok : DirectVerificationResponse; Err : text };
service : (opt Environment) -> {
  // A simple test function that returns "Ping"
  ping : () -> (text) query;
  // Retrieves the public key of the canister
  public_key : () -> (PublicKeyReply);
  reinitialize : (opt Environment) -> ();
  // Asynchronously verifies proof requests; intended for canister calls
  verify_proof_async : (vec text, text) -> (vec ProofResponse) query;
  // Asynchronously verifies batch proof requests; intended for canister calls
  verify_proof_async_batch : (vec ProofBatch) -> (vec ProofResponse) query;
  // Asynchronously verifies proof requests; intended for direct user calls
  // Returns a detailed verification response
  verify_proof_direct : (vec text, text) -> (Result);
  // Asynchronously verifies proof requests; intended for direct user calls
  // Returns a detailed verification response
  verify_proof_direct_batch : (vec ProofBatch) -> (Result);
=======
type Environment = variant { Production; Development; Staging };
type Payload = record { sent : text; received : text };
type PayloadBatch = record { payloads : vec Payload; notary_pub_key : blob };
type PresentationBatch = record {
  presentations : vec text;
  notary_pub_key : blob;
};
type PublicKeyReply = record { sec1_pk : text; etherum_pk : text };
type Result = variant { Ok : vec PayloadBatch; Err : text };
type Result_1 = variant { Ok : VerificationResponse; Err : text };
type VerificationResponse = record {
  signature : text;
  root : text;
  payload_batches : vec PayloadBatch;
};
service : (opt Environment) -> {
  ping : () -> (text) query;
  public_key : () -> (PublicKeyReply);
  reinitialize : (opt Environment) -> ();
  verify_async : (vec PresentationBatch) -> (Result) query;
  verify_direct : (vec PresentationBatch) -> (Result_1);
>>>>>>> b701e7e4
}<|MERGE_RESOLUTION|>--- conflicted
+++ resolved
@@ -1,31 +1,3 @@
-<<<<<<< HEAD
-type DirectVerificationResponse = record {
-  signature : text;
-  root : text;
-  results : vec ProofResponse;
-};
-type Environment = variant { Production; Development; Staging };
-type ProofBatch = record { proof_requests : vec text; notary_pub_key : text };
-type ProofResponse = variant { SessionProof : text; FullProof : text };
-type PublicKeyReply = record { sec1_pk : text; etherum_pk : text };
-type Result = variant { Ok : DirectVerificationResponse; Err : text };
-service : (opt Environment) -> {
-  // A simple test function that returns "Ping"
-  ping : () -> (text) query;
-  // Retrieves the public key of the canister
-  public_key : () -> (PublicKeyReply);
-  reinitialize : (opt Environment) -> ();
-  // Asynchronously verifies proof requests; intended for canister calls
-  verify_proof_async : (vec text, text) -> (vec ProofResponse) query;
-  // Asynchronously verifies batch proof requests; intended for canister calls
-  verify_proof_async_batch : (vec ProofBatch) -> (vec ProofResponse) query;
-  // Asynchronously verifies proof requests; intended for direct user calls
-  // Returns a detailed verification response
-  verify_proof_direct : (vec text, text) -> (Result);
-  // Asynchronously verifies proof requests; intended for direct user calls
-  // Returns a detailed verification response
-  verify_proof_direct_batch : (vec ProofBatch) -> (Result);
-=======
 type Environment = variant { Production; Development; Staging };
 type Payload = record { sent : text; received : text };
 type PayloadBatch = record { payloads : vec Payload; notary_pub_key : blob };
@@ -42,10 +14,14 @@
   payload_batches : vec PayloadBatch;
 };
 service : (opt Environment) -> {
+  // A simple test function that returns "Ping"
   ping : () -> (text) query;
+  // Retrieves the public key of the canister
   public_key : () -> (PublicKeyReply);
   reinitialize : (opt Environment) -> ();
+  // Asynchronously verifies a vector of PresentationBatches; intended for canister calls
   verify_async : (vec PresentationBatch) -> (Result) query;
+  // Asynchronously verifies proof requests; intended for direct user calls
+  // Returns a detailed verification response
   verify_direct : (vec PresentationBatch) -> (Result_1);
->>>>>>> b701e7e4
 }