--- conflicted
+++ resolved
@@ -18,11 +18,7 @@
 	json_string_proofs: Vec<String>,
 	notary_pub_key: String,
 	config: Config
-<<<<<<< HEAD
-) -> Result<verity_remote_verify::ic::VerificationResponse, Box<dyn Error>> {
-=======
 ) -> Result<VerificationResponse, Box<dyn Error>> {
->>>>>>> e2fc9327
 	// Initialize the verifier using the provided configuration
 	let verifier = Verifier::from_config(&config).await.unwrap();
 
